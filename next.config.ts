--- conflicted
+++ resolved
@@ -1,11 +1,7 @@
 
-<<<<<<< HEAD
-import type {NextConfig} from 'next';
-=======
 import type { NextConfig } from 'next';
 
 const isDev = process.env.NODE_ENV === 'development';
->>>>>>> 5c429978
 
 /** @type {import('next').NextConfig} */
 const nextConfig: NextConfig = {
@@ -28,9 +24,6 @@
   },
 };
 
-<<<<<<< HEAD
-export default nextConfig;
-=======
 const withPWA = require('next-pwa')({
   dest: 'public',
   register: true,
@@ -38,5 +31,4 @@
   disable: isDev,
 });
 
-module.exports = isDev ? nextConfig : withPWA(nextConfig);
->>>>>>> 5c429978
+module.exports = isDev ? nextConfig : withPWA(nextConfig);