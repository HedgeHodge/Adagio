--- conflicted
+++ resolved
@@ -68,13 +68,9 @@
 import { DevToolsModal } from '@/components/dev/DevToolsModal';
 import { InsightsStats } from '@/components/pomodoro/InsightsStats';
 import { PeriodSummaryModal } from '@/components/pomodoro/PeriodSummaryModal';
-<<<<<<< HEAD
 import { SessionCard } from '@/components/pomodoro/SessionCard';
 import { AddSessionModal } from '@/components/pomodoro/AddSessionModal';
 import { ProjectTimeChart } from '@/components/pomodoro/ProjectTimeChart';
-=======
-import { AddSessionModal } from '@/components/pomodoro/AddSessionModal';
->>>>>>> 5c429978
 
 
 const ActionButton = ({ icon, label, className = '', isActive, ...props }: { icon: React.ReactNode, label: string, className?: string, isActive?: boolean, [key: string]: any }) => (
@@ -289,15 +285,8 @@
     };
 
     const TimerView = (
-<<<<<<< HEAD
         <div className="flex flex-col items-center gap-6 w-full max-w-md">
             <div className="w-full shadow-lg rounded-3xl hidden md:block">
-=======
-        <div className="flex flex-col items-center gap-4 w-full max-w-md">
-            <div
-                className="w-full shadow-lg rounded-3xl flex"
-            >
->>>>>>> 5c429978
                 <Card className="w-full bg-card/20 backdrop-blur-xl rounded-3xl max-w-md">
                     <CardHeader>
                         <CardTitle className="flex items-center justify-between">
@@ -353,7 +342,6 @@
                     </CardContent>
                 </Card>
             </div>
-<<<<<<< HEAD
 
 
             <div className="relative w-full">
@@ -389,8 +377,6 @@
                     </div>
                 )}
             </div>
-=======
->>>>>>> 5c429978
         </div>
     );
 
@@ -499,19 +485,8 @@
                         <span className="md:hidden">A</span>
                     </div>
                     <div className="flex items-center gap-2">
-<<<<<<< HEAD
                         <Button variant="ghost" size="icon" className="h-8 w-8 md:hidden" onClick={() => setIsAddSessionModalOpen(true)}>
                            <PlusCircle className="h-6 w-6" />
-=======
-                        <Button
-                            variant="ghost"
-                            size="icon"
-                            className="h-8 w-8 md:hidden"
-                            onClick={() => setIsAddSessionModalOpen(true)}
-                        >
-                            <Plus className="h-5 w-5" />
-                            <span className="sr-only">Add Session</span>
->>>>>>> 5c429978
                         </Button>
                         <ThemeToggleButton />
                         {currentUser ? (
